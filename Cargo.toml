--- conflicted
+++ resolved
@@ -16,11 +16,8 @@
 
 [dependencies]
 embedded-hal = "0.2.4"
-<<<<<<< HEAD
 nb = "1.0.0"
-=======
 cortex-m = { version = "0.6", optional = true }
 
 [features]
-thumbv6 = ["cortex-m"]
->>>>>>> db2a4cbd
+thumbv6 = ["cortex-m"]